--- conflicted
+++ resolved
@@ -16,19 +16,11 @@
 ]
 
 depends: [
-<<<<<<< HEAD
   "ocaml"              {>= "4.03.0"}
   "dune"               {build}
   "cohttp-mirage"      {>= "1.0.0"}
   "mirage-flow"        {>= "2.0.1"}
-  "mirage-channel"
-=======
-  "ocaml"            {>= "4.03.0"}
-  "dune"
-  "cohttp-mirage"    {>= "1.0.0"}
-  "mirage-flow-lwt"
-  "mirage-channel-lwt"
->>>>>>> cdbb44e8
+  "mirage-channel"     {>= "4.0.1"}
   "conduit-mirage"
   "git-http"           {= version}
   "git"                {= version}
