(jbuild_version 1)

(executable
 ((name      test)
<<<<<<< HEAD
  (libraries (test_git test_smart decompress digestif.ocaml fpath lwt))))
=======
  (libraries (checkseum.ocaml digestif.ocaml test_git decompress fpath lwt))))
>>>>>>> 044d8864

(alias
 ((name runtest)
  (package git)
  (deps (test.exe
         ../data/pack.idx ../data/pack.pack
         ../data/bomb.idx ../data/bomb.pack))
  (action (run ${exe:test.exe} -q --color=always))))<|MERGE_RESOLUTION|>--- conflicted
+++ resolved
@@ -2,11 +2,7 @@
 
 (executable
  ((name      test)
-<<<<<<< HEAD
-  (libraries (test_git test_smart decompress digestif.ocaml fpath lwt))))
-=======
-  (libraries (checkseum.ocaml digestif.ocaml test_git decompress fpath lwt))))
->>>>>>> 044d8864
+  (libraries (checkseum.ocaml digestif.ocaml test_git test_smart decompress fpath lwt))))
 
 (alias
  ((name runtest)
